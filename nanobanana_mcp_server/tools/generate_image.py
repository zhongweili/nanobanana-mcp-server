--- conflicted
+++ resolved
@@ -1,18 +1,8 @@
-<<<<<<< HEAD
-from typing import Annotated, Optional, Literal
-from pydantic import Field
-from fastmcp import FastMCP, Context
-from fastmcp.tools.tool import ToolResult
-from mcp.types import TextContent
-from ..core.exceptions import ValidationError
-from ..config.constants import MAX_INPUT_IMAGES
-=======
 import base64
->>>>>>> 2cd6477d
 import logging
 import mimetypes
 import os
-from typing import Annotated
+from typing import Annotated, Literal
 
 from fastmcp import Context, FastMCP
 from fastmcp.tools.tool import ToolResult
@@ -81,16 +71,6 @@
                 "Auto-detected based on input parameters if not specified."
             ),
         ] = "auto",
-<<<<<<< HEAD
-        aspect_ratio: Annotated[
-            Optional[Literal["1:1", "2:3", "3:2", "3:4", "4:3", "4:5", "5:4", "9:16", "16:9", "21:9"]],
-            Field(
-                description="Optional output aspect ratio (e.g., '16:9'). "
-                "See docs for supported values: 1:1, 2:3, 3:2, 3:4, 4:3, 4:5, 5:4, 9:16, 16:9, 21:9."
-            ),
-        ] = None,
-        ctx: Context = None,
-=======
         model_tier: Annotated[
             str | None,
             Field(
@@ -119,8 +99,14 @@
                 "Useful for real-world subjects. Default: true."
             ),
         ] = True,
+        aspect_ratio: Annotated[
+            Literal["1:1", "2:3", "3:2", "3:4", "4:3", "4:5", "5:4", "9:16", "16:9", "21:9"] | None,
+            Field(
+                description="Optional output aspect ratio (e.g., '16:9'). "
+                "See docs for supported values: 1:1, 2:3, 3:2, 3:4, 4:3, 4:5, 5:4, 9:16, 16:9, 21:9."
+            ),
+        ] = None,
         _ctx: Context = None,
->>>>>>> 2cd6477d
     ) -> ToolResult:
         """
         Generate new images or edit existing images using natural language instructions.
@@ -149,12 +135,8 @@
                 input_image_paths = None
 
             logger.info(
-<<<<<<< HEAD
-                f"Generate image request: prompt='{prompt[:50]}...', n={n}, paths={input_image_paths}, aspect_ratio={aspect_ratio}"
-=======
                 f"Generate image request: prompt='{prompt[:50]}...', n={n}, "
-                f"paths={input_image_paths}, model_tier={model_tier}"
->>>>>>> 2cd6477d
+                f"paths={input_image_paths}, model_tier={model_tier}, aspect_ratio={aspect_ratio}"
             )
 
             # Auto-detect mode based on inputs
@@ -245,13 +227,9 @@
 
             else:
                 # Generation mode (with optional input images for conditioning)
-<<<<<<< HEAD
-                logger.info(f"Generate mode: creating new images")
+                logger.info("Generate mode: creating new images")
                 if aspect_ratio:
                     logger.info(f"Using aspect ratio override: {aspect_ratio}")
-=======
-                logger.info("Generate mode: creating new images")
->>>>>>> 2cd6477d
 
                 # Prepare input images by reading from file paths
                 input_images = None
